--- conflicted
+++ resolved
@@ -234,15 +234,9 @@
 
   DaemonIpcClient daemonClient;
 
-<<<<<<< HEAD
     if (!daemonClient.connect()) {
     qInfo() << "Vicinae server is not running. Please run 'vicinae server' or "
                "systemctl enable --now --user vicinae.service";
-=======
-  if (!daemonClient.connect()) {
-    qCritical() << "Could not connect to vicinae daemon: is vicinae running? You can spawn the vicinae "
-                   "server by running the \"vicinae server\" command.";
->>>>>>> 4fefcb07
     return 1;
   }
 
